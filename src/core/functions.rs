--- conflicted
+++ resolved
@@ -399,13 +399,8 @@
     // util::print_bytes_as_hex(&properties_bytes);
     // print!("\n");
 
-<<<<<<< HEAD
-    // [FIXME]: Properties disabled:
-    let properties_ptr = if properties_bytes.is_empty() {
-=======
     // [FIXME]: Disabled:
     let properties_ptr = if properties_bytes.len() == 0 {
->>>>>>> dc7a178f
         ptr::null() as *const cl_context_properties
     } else {
         // properties_bytes.as_ptr()
