--- conflicted
+++ resolved
@@ -389,15 +389,9 @@
     // [DEBUG]:
     // println!("CREATE_CONTEXT: ORIGINAL: properties: {:?}", properties);
 
-<<<<<<< HEAD
-    let properties_bytes: Vec<u8> = match *properties {
-        Some(ref props) => props.to_bytes(),
-        None => Vec::<u8>::with_capacity(0),
-=======
     let properties_bytes: Vec<isize> = match properties {
         &Some(ref props) => props.to_raw(),
         &None => Vec::<isize>::with_capacity(0),
->>>>>>> 4047e9db
     };
 
     // [DEBUG]:
@@ -454,15 +448,9 @@
     // [DEBUG]:
     // println!("CREATE_CONTEXT: ORIGINAL: properties: {:?}", properties);
 
-<<<<<<< HEAD
-    let properties_bytes: Vec<u8> = match *properties {
-        Some(ref props) => props.to_bytes(),
-        None => Vec::<u8>::with_capacity(0),
-=======
     let properties_bytes: Vec<isize> = match properties {
         &Some(ref props) => props.to_raw(),
         &None => Vec::<isize>::with_capacity(0),
->>>>>>> 4047e9db
     };
 
     // [DEBUG]:
